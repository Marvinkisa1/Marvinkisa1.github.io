--- conflicted
+++ resolved
@@ -176,7 +176,7 @@
         parsed_url = urlparse(url)
         domain = f"{parsed_url.scheme}://{parsed_url.netloc}"
         headers = {
-            'User-Aster': 'VLC/3.0.16 LibVLC/3.0.16',
+            'User-Agent': 'VLC/3.0.16 LibVLC/3.0.16',
             'Referer': domain,
         }
         
@@ -331,9 +331,6 @@
     os.makedirs(COUNTRIES_DIR, exist_ok=True)
     os.makedirs(CATEGORIES_DIR, exist_ok=True)
 
-<<<<<<< HEAD
-    # Overwrite working_channels.json with new channels
-=======
     channels = remove_duplicates(channels)
     
     if os.path.exists(WORKING_CHANNELS_FILE):
@@ -346,20 +343,14 @@
     working_channels.extend(channels)
     working_channels = remove_duplicates(working_channels)
     
->>>>>>> 3918d3e9
     with open(WORKING_CHANNELS_FILE, "w", encoding="utf-8") as f:
-        json.dump(channels, f, indent=4, ensure_ascii=False)
+        json.dump(working_channels, f, indent=4, ensure_ascii=False)
 
     # Overwrite country files
     for country, country_channels in country_files.items():
         if not country or country == "Unknown":  # Skip invalid country codes
             continue
         safe_country = "".join(c for c in country if c.isalnum() or c in (' ', '_', '-')).rstrip()
-<<<<<<< HEAD
-        if not safe_country:  # Skip empty filenames
-            continue
-        country_file = os.path.join(COUNTRIES_DIR, f"{safe_country}.json")
-=======
         if not safe_country:
             continue
         
@@ -376,20 +367,14 @@
         existing.extend(country_channels)
         existing = remove_duplicates(existing)
         
->>>>>>> 3918d3e9
         with open(country_file, "w", encoding="utf-8") as f:
-            json.dump(country_channels, f, indent=4, ensure_ascii=False)
+            json.dump(existing, f, indent=4, ensure_ascii=False)
 
     # Overwrite category files
     for category, category_channels in category_files.items():
         if not category:  # Skip empty categories
             continue
         safe_category = "".join(c for c in category if c.isalnum() or c in (' ', '_', '-')).rstrip()
-<<<<<<< HEAD
-        if not safe_category:  # Skip empty filenames
-            continue
-        category_file = os.path.join(CATEGORIES_DIR, f"{safe_category}.json")
-=======
         if not safe_category:
             continue
         
@@ -406,9 +391,8 @@
         existing.extend(category_channels)
         existing = remove_duplicates(existing)
         
->>>>>>> 3918d3e9
         with open(category_file, "w", encoding="utf-8") as f:
-            json.dump(category_channels, f, indent=4, ensure_ascii=False)
+            json.dump(existing, f, indent=4, ensure_ascii=False)
 
 def update_logos_for_null_channels(channels, logos_data):
     """Update logos for channels with logo: null using logos.json data"""
@@ -538,11 +522,7 @@
                     channel_data = {
                         "name": channel.get("name", "Unknown"),
                         "id": channel.get("id"),
-<<<<<<< HEAD
-                        "logo": channel.get("logo"),
-=======
                         "logo": logo_url,
->>>>>>> 3918d3e9
                         "url": url,
                         "categories": channel.get("categories", []),
                         "country": channel.get("country", "Unknown"),
@@ -581,7 +561,7 @@
     if batch_channels:
         save_channels(batch_channels, WORKING_CHANNELS_FILE, country_files, category_files)
 
-    return new_iptv_channels_count, batch_channels
+    return new_iptv_channels_count
 
 def get_m3u8_from_page(url_data):
     url, index = url_data
@@ -704,114 +684,6 @@
         logging.error(f"Error occurred in Kenya TV scrape: {str(e)}")
         return []
 
-<<<<<<< HEAD
-async def clean_and_replace_channels(session, checker, processor, all_channels, streams_dict, m3u_channels):
-    """Check all channels, remove non-working ones, and replace URLs where possible"""
-    logging.info("\n=== Step 5: Cleaning non-working channels and replacing URLs ===")
-    
-    valid_channels = []
-    removed_channels = 0
-    replaced_channels = 0
-    country_files = {}
-    category_files = {}
-
-    async def find_replacement_url(channel, streams_dict, m3u_channels, session, checker):
-        """Attempt to find a working replacement URL for a channel"""
-        channel_id = channel.get("id")
-        channel_name = channel.get("name", "").lower()
-
-        # Try IPTV-org streams first
-        if streams_dict and channel_id in streams_dict:
-            new_url = streams_dict[channel_id].get("url")
-            if new_url:
-                for retry in range(RETRIES):
-                    checker.timeout = ClientTimeout(total=min(INITIAL_TIMEOUT * (retry + 1), MAX_TIMEOUT))
-                    _, is_working = await checker.check_single_url(session, new_url)
-                    if is_working:
-                        logging.info(f"Found working replacement URL from IPTV-org for {channel_name}: {new_url}")
-                        return new_url
-                    await asyncio.sleep(0.05)
-
-        # Try M3U channels with fuzzy matching
-        if m3u_channels:
-            for m3u_channel in m3u_channels:
-                m3u_name = m3u_channel.get("display_name", "").lower()
-                if fuzz.ratio(channel_name, m3u_name) > 80:  # Similarity threshold
-                    new_url = m3u_channel.get("url")
-                    for retry in range(RETRIES):
-                        checker.timeout = ClientTimeout(total=min(INITIAL_TIMEOUT * (retry + 1), MAX_TIMEOUT))
-                        _, is_working = await checker.check_single_url(session, new_url)
-                        if is_working:
-                            logging.info(f"Found working replacement URL from M3U for {channel_name}: {new_url}")
-                            return new_url
-                        await asyncio.sleep(0.05)
-
-        logging.info(f"No working replacement URL found for {channel_name}")
-        return None
-
-    async def check_and_process_channel(channel):
-        nonlocal valid_channels, removed_channels, replaced_channels
-        channel_url = channel.get("url")
-        channel_name = channel.get("name", "Unknown")
-
-        if not channel_url:
-            logging.info(f"Removing channel with no URL: {channel_name}")
-            removed_channels += 1
-            return
-
-        # Check if current URL is working
-        for retry in range(RETRIES):
-            checker.timeout = ClientTimeout(total=min(INITIAL_TIMEOUT * (retry + 1), MAX_TIMEOUT))
-            _, is_working = await checker.check_single_url(session, channel_url)
-            if is_working:
-                valid_channels.append(channel)
-                country = channel.get("country", "Unknown")
-                if country and country != "Unknown":
-                    country_files.setdefault(country, []).append(channel)
-                for cat in channel.get("categories", []):
-                    if cat:
-                        category_files.setdefault(cat, []).append(channel)
-                return
-            await asyncio.sleep(0.05)
-
-        # Current URL is not working, try to find a replacement
-        logging.info(f"Channel not working: {channel_name} ({channel_url})")
-        new_url = await find_replacement_url(channel, streams_dict, m3u_channels, session, checker)
-        if new_url:
-            channel_copy = channel.copy()
-            channel_copy["url"] = new_url
-            valid_channels.append(channel_copy)
-            country = channel_copy.get("country", "Unknown")
-            if country and country != "Unknown":
-                country_files.setdefault(country, []).append(channel_copy)
-            for cat in channel_copy.get("categories", []):
-                if cat:
-                    category_files.setdefault(cat, []).append(channel_copy)
-            replaced_channels += 1
-        else:
-            logging.info(f"Removing non-working channel: {channel_name}")
-            removed_channels += 1
-
-    tasks = [check_and_process_channel(channel) for channel in all_channels]
-    for future in tqdm(asyncio.as_completed(tasks), total=len(tasks), desc="Cleaning and replacing channels"):
-        try:
-            await future
-        except Exception as e:
-            logging.error(f"Error processing channel: {e}")
-
-    # Save updated channels
-    save_channels(valid_channels, WORKING_CHANNELS_FILE, country_files, category_files)
-
-    logging.info(f"Removed {removed_channels} non-working channels")
-    logging.info(f"Replaced {replaced_channels} channels with new URLs")
-    logging.info(f"Kept {len(valid_channels)} working channels")
-
-    return valid_channels, removed_channels, replaced_channels
-
-def sync_working_channels(valid_channels):
-    """Sync working channels with category and country files"""
-    logging.info("\n=== Step 6: Syncing channels ===")
-=======
 async def clean_and_replace_channels(session, checker, all_channels, streams_dict, m3u_channels, logos_data):
     """Check all channels, replace non-working URLs if possible, remove non-working channels without replacement"""
     logging.info("\n=== Step 5: Cleaning non-working channels and replacing URLs ===")
@@ -824,7 +696,6 @@
     non_working_channels = 0
     country_files = {}
     category_files = {}
->>>>>>> 3918d3e9
 
     async def find_replacement_url(channel, streams_dict, m3u_channels, session, checker):
         """Attempt to find a working replacement URL for a channel"""
@@ -860,42 +731,6 @@
         logging.info(f"No working replacement URL found for {channel_name}")
         return None
 
-<<<<<<< HEAD
-    # Overwrite working_channels.json
-    save_json_file(WORKING_CHANNELS_FILE, valid_channels)
-
-    # Rebuild country and category files
-    country_channels = {}
-    category_channels = {}
-
-    for channel in valid_channels:
-        country = channel.get("country", "Unknown")
-        if country and country != "Unknown":
-            country_channels.setdefault(country, []).append(channel)
-        for category in channel.get("categories", []):
-            if category:
-                category_channels.setdefault(category, []).append(channel)
-
-    # Save country files
-    for country, channels in country_channels.items():
-        safe_country = "".join(c for c in country if c.isalnum() or c in (' ', '_', '-')).rstrip()
-        if not safe_country:
-            continue
-        country_file = os.path.join(COUNTRIES_DIR, f"{safe_country}.json")
-        save_json_file(country_file, channels)
-
-    # Save category files
-    for category, channels in category_channels.items():
-        safe_category = "".join(c for c in category if c.isalnum() or c in (' ', '_', '-')).rstrip()
-        if not safe_category:
-            continue
-        category_file = os.path.join(CATEGORIES_DIR, f"{safe_category}.json")
-        save_json_file(category_file, channels)
-
-    logging.info(f"Updated {WORKING_CHANNELS_FILE} with {len(valid_channels)} channels")
-    logging.info(f"Updated {len(country_channels)} country files")
-    logging.info(f"Updated {len(category_channels)} category files")
-=======
     async def check_and_process_channel(channel):
         nonlocal valid_channels, non_working_channels, replaced_channels
         channel_url = channel.get("url")
@@ -972,7 +807,6 @@
                 await future
             except Exception as e:
                 logging.error(f"Error processing channel: {e}")
->>>>>>> 3918d3e9
 
     # Save updated channels (only valid ones)
     save_channels(valid_channels, WORKING_CHANNELS_FILE, country_files, category_files)
@@ -1022,55 +856,11 @@
     """Process M3U URLs and return count of working sports channels"""
     logging.info("\n=== Step 2: Processing M3U URLs ===")
     processor = M3UProcessor()
-<<<<<<< HEAD
-    all_sports_channels = []
-    total_sports_channels = 0
-    all_m3u_channels = []
-=======
     all_channels = []
->>>>>>> 3918d3e9
     
     for m3u_url in M3U_URLS:
         if not m3u_url:
             continue
-<<<<<<< HEAD
-        
-        channels = processor.parse_m3u(m3u_content)
-        all_m3u_channels.extend(channels)  # Store all M3U channels for replacement
-        
-        total_streams = len(channels)
-        logging.info(f"Found {total_streams} streams from {m3u_url}")
-        
-        sports_channels = [
-            channel for channel in channels 
-            if any(keyword in channel['display_name'].lower() for keyword in [
-                'sport', 'sports', 'football', 'soccer', 'tennis', 'basketball', 
-                'golf', 'cricket', 'hockey', 'baseball', 'rugby', 'f1', 
-                'motorsport', 'racing', 'boxing', 'ufc', 'wwe'
-            ])
-        ]
-        
-        logging.info(f"Found {len(sports_channels)} sports channels from {m3u_url}")
-        
-        existing_data = load_existing_data()
-        existing_urls = {ch.get("url") for ch in existing_data["all_existing_channels"] if ch.get("url")}
-        
-        unique_sports_channels = [ch for ch in sports_channels if ch['url'] not in existing_urls]
-        logging.info(f"Found {len(unique_sports_channels)} new sports channels not in existing data")
-        
-        if not unique_sports_channels:
-            logging.info("No new sports channels to process from this URL")
-            continue
-        
-        logging.info(f"Checking which sports streams are working from {m3u_url}...")
-        working_sports_channels = await processor.filter_working_channels(session, unique_sports_channels)
-        
-        formatted_data = processor.format_channel_data(working_sports_channels)
-        all_sports_channels.extend(formatted_data)
-        total_sports_channels += len(working_sports_channels)
-        
-        logging.info(f"Found {len(working_sports_channels)} working sports channels from {m3u_url}")
-=======
             
         logging.info(f"Processing M3U URL: {m3u_url}")
         content = await processor.fetch_m3u_content(session, m3u_url)
@@ -1094,7 +884,6 @@
             # Format and save the working sports channels
             formatted_channels = processor.format_channel_data(working_sports_channels)
             all_channels.extend(formatted_channels)
->>>>>>> 3918d3e9
     
     if all_channels:
         country_files = {}
@@ -1107,22 +896,10 @@
             for category in channel.get("categories", ["sports"]):
                 category_files.setdefault(category, []).append(channel)
         
-<<<<<<< HEAD
-        save_channels(all_sports_channels, WORKING_CHANNELS_FILE, country_files, category_files)
-        
-        logging.info(f"\nFound {total_sports_channels} working sports channels from all M3U URLs")
-        
-        if processor.failed_urls:
-            for url, reason in processor.failed_urls[:10]:
-                logging.info(f"Failed URL: {url} - {reason}")
-        
-    return total_sports_channels, all_m3u_channels
-=======
         save_channels(all_channels, WORKING_CHANNELS_FILE, country_files, category_files)
         logging.info(f"Added {len(all_channels)} working sports channels from M3U URLs")
     
     return len(all_channels)
->>>>>>> 3918d3e9
 
 async def main():
     logging.info("Starting IPTV channel collection process...")
@@ -1148,19 +925,15 @@
             save_channels(kenya_channels, WORKING_CHANNELS_FILE, country_files, category_files)
             logging.info(f"Added {len(kenya_channels)} Kenya channels to working channels")
         
-        sports_channels_count, all_m3u_channels = await process_m3u_urls(session)
+        sports_channels_count = await process_m3u_urls(session)
         
         logging.info("\n=== Step 3: Checking IPTV-org channels ===")
         try:
             if not CHANNELS_URL or not STREAMS_URL:
                 logging.error("CHANNELS_URL or STREAMS_URL is not set. Skipping IPTV-org channels.")
                 streams_dict = {}
-<<<<<<< HEAD
-                all_channels = kenya_channels + load_existing_data()["all_existing_channels"]
-=======
                 channels_data = []
                 logos_data = []
->>>>>>> 3918d3e9
             else:
                 # Fetch logos data first
                 logos_data = await fetch_json(session, LOGOS_URL)
@@ -1187,16 +960,11 @@
                     session, checker, all_existing_channels, iptv_channel_ids, logos_data
                 )
 
-<<<<<<< HEAD
-                new_iptv_channels_count, new_iptv_channels = await check_iptv_channels(
-                    session, checker, channels_data, streams_dict, existing_urls
-=======
                 new_iptv_channels_count = await check_iptv_channels(
                     session, checker, channels_data, streams_dict, existing_urls, logos_data
->>>>>>> 3918d3e9
                 )
 
-                all_channels = kenya_channels + new_iptv_channels + all_existing_channels
+                all_channels = kenya_channels + all_existing_channels
                 total_channels = valid_channels_count + new_iptv_channels_count + sports_channels_count
                 logging.info(f"\nTotal working channels before cleaning: {total_channels}")
                 logging.info(f"Working manual channels: {valid_channels_count}")
@@ -1205,54 +973,41 @@
         except Exception as e:
             logging.error(f"Error in IPTV-org processing: {e}")
             streams_dict = {}
-<<<<<<< HEAD
-            all_channels = kenya_channels + load_existing_data()["all_existing_channels"]
-
-        # Clean non-working channels and replace URLs
-        valid_channels, removed_channels, replaced_channels = await clean_and_replace_channels(
-            session, checker, processor, all_channels, streams_dict, all_m3u_channels
-        )
-
-    # Sync updated channels
-    sync_working_channels(valid_channels)
-=======
             channels_data = []
             logos_data = []
 
-    # Step 4: Sync all channels
-    logging.info("\n=== Step 4: Syncing channels ===")
-    sync_working_channels()
-
-    # Step 5: Clean non-working channels and replace URLs (optional - can be skipped if taking too long)
-    logging.info("\n=== Step 5: Cleaning non-working channels and replacing URLs ===")
-    existing_data = load_existing_data()
-    all_existing_channels = existing_data["all_existing_channels"]
-    
-    # Load M3U channels for potential replacements
-    m3u_channels = []
-    processor = M3UProcessor()
-    for m3u_url in M3U_URLS:
-        if not m3u_url:
-            continue
-        content = await processor.fetch_m3u_content(session, m3u_url)
-        if content:
-            channels = processor.parse_m3u(content)
-            m3u_channels.extend(channels)
-    
-    valid_channels_count, non_working_count, replaced_count = await clean_and_replace_channels(
-        session, checker, all_existing_channels, streams_dict, m3u_channels, logos_data
-    )
-
-    # Step 6: Sync updated channels
-    logging.info("\n=== Step 6: Syncing updated channels ===")
-    sync_working_channels()
->>>>>>> 3918d3e9
-
-    logging.info("\n=== Process completed ===")
-    logging.info(f"Final count: {valid_channels_count} channels")
-    logging.info(f"Removed non-working channels: {non_working_count}")
-    logging.info(f"Channels replaced: {replaced_count}")
-    sys.exit(0)
+        # Step 4: Sync all channels
+        logging.info("\n=== Step 4: Syncing channels ===")
+        sync_working_channels()
+
+        # Step 5: Clean non-working channels and replace URLs
+        logging.info("\n=== Step 5: Cleaning non-working channels and replacing URLs ===")
+        existing_data = load_existing_data()
+        all_existing_channels = existing_data["all_existing_channels"]
+        
+        # Load M3U channels for potential replacements
+        m3u_channels = []
+        processor = M3UProcessor()
+        for m3u_url in M3U_URLS:
+            if not m3u_url:
+                continue
+            content = await processor.fetch_m3u_content(session, m3u_url)
+            if content:
+                channels = processor.parse_m3u(content)
+                m3u_channels.extend(channels)
+        
+        valid_channels_count, non_working_count, replaced_count = await clean_and_replace_channels(
+            session, checker, all_existing_channels, streams_dict, m3u_channels, logos_data
+        )
+
+        # Step 6: Sync updated channels
+        logging.info("\n=== Step 6: Syncing updated channels ===")
+        sync_working_channels()
+
+        logging.info("\n=== Process completed ===")
+        logging.info(f"Final count: {valid_channels_count} channels")
+        logging.info(f"Removed non-working channels: {non_working_count}")
+        logging.info(f"Channels replaced: {replaced_count}")
 
 if __name__ == "__main__":
     try:
